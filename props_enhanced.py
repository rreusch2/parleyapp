--- conflicted
+++ resolved
@@ -1122,24 +1122,10 @@
         cfb_teams = ['duke', 'illinois', 'indiana', 'kennesaw', 'iowa', 'penn', 'pitt', 'smu',
                      'baylor', 'syracuse', 'uconn', 'texas', 'clemson', 'oregon', 'alabama']
         
-        # Common NFL abbreviations (from database analysis)
-        nfl_teams = ['cin', 'buf', 'tb', 'mia', 'ind', 'hou', 'jax', 'ari', 'car', 'gb', 'ne', 
-                     'det', 'no', 'sea', 'bal', 'den', 'cle', 'ten', 'lar', 'nyj', 'atl', 'sf',
-                     'lac', 'lv', 'dal', 'kc', 'nyg', 'phi', 'pit', 'was', 'chi', 'min']
-        
-        # Common CFB abbreviations (basic set)
-        cfb_teams = ['duke', 'illinois', 'indiana', 'kennesaw', 'iowa', 'penn', 'pitt', 'smu',
-                     'baylor', 'syracuse', 'uconn', 'texas', 'clemson', 'oregon', 'alabama']
-        
         # Common MLB abbreviations
-<<<<<<< HEAD
-        mlb_teams = ['bos', 'nyy', 'nym', 'lad', 'phi', 'wsh', 'oak', 'tex', 'tor', 'cws',
-                    'chc', 'mil', 'stl', 'col', 'sd', 'laa']
-=======
         mlb_teams = ['hou', 'mia', 'bos', 'nyy', 'nym', 'lad', 'sf', 'phi', 'atl', 'det', 'min',
                      'pit', 'cle', 'bal', 'wsh', 'oak', 'kc', 'tex', 'tb', 'tor', 'cws',
                      'chc', 'mil', 'stl', 'cin', 'col', 'ari', 'sd', 'sea', 'laa']
->>>>>>> 6610c51e
         
         # Common WNBA teams  
         wnba_teams = ['liberty', 'wings', 'storm', 'aces', 'mystics', 'sun', 'fever', 
@@ -1598,69 +1584,6 @@
                         logger.info(f"🚫 Filtered long shot: {prop.player_name} {prop.prop_type} (Over: {over_str}, Under: {under_str})")
                 else:
                     long_shot_count += 1
-<<<<<<< HEAD
-                    over_str = f"+{prop.over_odds}" if prop.over_odds and prop.over_odds > 0 else str(prop.over_odds) if prop.over_odds else "N/A"
-                    under_str = f"+{prop.under_odds}" if prop.under_odds and prop.under_odds > 0 else str(prop.under_odds) if prop.under_odds else "N/A"
-                    logger.info(f"🚫 Filtered long shot: {prop.player_name} {prop.prop_type} (Over: {over_str}, Under: {under_str})")
-            else:
-                long_shot_count += 1
-                logger.info(f"🚫 Filtered no odds: {prop.player_name} {prop.prop_type} (no odds available)")
-        
-        logger.info(f"🎯 Filtered props: {len(props)} → {len(filtered_props)} (removed {long_shot_count} long shots with odds > +{MAX_ODDS})")
-        
-        # Analyze filtered props by sport to understand supply before AI generation
-        try:
-            event_sport_map = {}
-            for g in games:
-                g_s = g.get('sport')
-                sp = 'Other'
-                if g_s == "Women's National Basketball Association":
-                    sp = "WNBA"
-                elif g_s == "Major League Baseball":
-                    sp = "MLB"
-                elif g_s == "Ultimate Fighting Championship":
-                    sp = "UFC"
-                elif g_s == "National Football League":
-                    sp = "NFL"
-                event_sport_map[str(g.get('id'))] = sp
-            filtered_counts = {}
-            for p in filtered_props:
-                sp = event_sport_map.get(str(p.event_id), "Unknown")
-                filtered_counts[sp] = filtered_counts.get(sp, 0) + 1
-            logger.info(f"📊 Filtered props by sport: {filtered_counts}")
-        except Exception as e:
-            logger.warning(f"Failed to summarize filtered props by sport: {e}")
-        
-        props_data = []
-        for prop in filtered_props:
-            props_data.append({
-                "player": prop.player_name,
-                "prop_type": prop.prop_type,
-                "line": prop.line,
-                "over_odds": prop.over_odds,
-                "under_odds": prop.under_odds,
-                "team": prop.team,
-                "event_id": prop.event_id,
-                "bookmaker": prop.bookmaker
-            })
-        
-        games_info = json.dumps(games[:10], indent=2, default=str)
-        props_info = json.dumps(props_data, indent=2)
-        research_summary = json.dumps(insights_summary, indent=2)
-        
-        props = filtered_props
-        
-        # Determine active sports from filtered props for dynamic prompt
-        active_sports = set()
-        for prop in filtered_props[:50]:
-            sport = self._get_prop_sport(prop, games)
-            if sport != "Unknown":
-                active_sports.add(sport)
-        
-        sports_list = ", ".join(sorted(active_sports)) if active_sports else "MLB, WNBA, NFL"
-        
-        prompt = f"""
-=======
                     logger.info(f"🚫 Filtered no odds: {prop.player_name} {prop.prop_type} (no odds available)")
             
             logger.info(f"🎯 Filtered props: {len(props)} → {len(filtered_props)} (removed {long_shot_count} long shots with odds > +{MAX_ODDS})")
@@ -1717,7 +1640,6 @@
             sports_list = ", ".join(sorted(active_sports)) if active_sports else "MLB, WNBA, NFL"
             
             prompt = f"""
->>>>>>> 6610c51e
 You are a professional sports betting analyst with 15+ years experience handicapping multi-sport player props ({sports_list}).
 Your job is to find PROFITABLE betting opportunities across ALL available sports, not just predict outcomes.
 
